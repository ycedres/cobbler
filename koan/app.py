"""
koan = kickstart over a network

a tool for network provisioning of virtualization and network re-provisioning
of existing Linux systems.  used with 'cobbler'. see manpage for usage.

Copyright 2006 Red Hat, Inc.
Michael DeHaan <mdehaan@redhat.com>

This software may be freely redistributed under the terms of the GNU
general public license.

You should have received a copy of the GNU General Public License
along with this program; if not, write to the Free Software
Foundation, Inc., 675 Mass Ave, Cambridge, MA 02139, USA.
"""

import os
import yaml          # Howell-Evans version
import traceback
import tempfile
import urllib2
import optparse
import exceptions
import sub_process
import time
import shutil
import errno
import re
import virtcreate

"""
koan --virt [--profile=webserver|--system=name] --server=hostname
koan --replace-self --profile=foo --server=hostname
"""

def main():
    """
    Command line stuff...
    """
    p = optparse.OptionParser()
    p.add_option("-l", "--list-profiles",
                 dest="list_profiles",
                 action="store_true",
                 help="list profiles the server can provision")
    p.add_option("-L", "--list-systems",
                 dest="list_systems",
                 action="store_true",
                 help="list systems the server can provision")
    p.add_option("-x", "--xen",
                 dest="is_virt",
                 action="store_true",
                 help="alias for --virt")
    p.add_option("-v", "--virt",
                 dest="is_virt",
                 action="store_true",
                 help="requests new virtualized image installation")
    p.add_option("-r", "--replace-self",
                 dest="is_auto_kickstart",
                 action="store_true",
                 help="requests re-provisioning of this host")
    p.add_option("-p", "--profile",
                 dest="profile",
                 help="cobbler profile to install")
    p.add_option("-y", "--system",
                 dest="system",
                 help="cobbler system to install")
    p.add_option("-s", "--server",
                 dest="server",
                 help="specify the cobbler server")
    p.add_option("-q", "--quiet",
                 dest="verbose",
                 action="store_false",
                 help="run (more) quietly")
    (options, args) = p.parse_args()

    full_access = 1
    for x in [ "/etc", "/boot", "/var/spool"]:
        if not os.access(x, os.O_RDWR):
            print "Unable to write to %s (which usually means root)" % x
            full_access = 0

    if not full_access:
        return 3

    try:
        k = Koan()
        k.list_systems      = options.list_systems
        k.list_profiles     = options.list_profiles
        k.server            = options.server
        k.is_virt           = options.is_virt
        k.is_auto_kickstart = options.is_auto_kickstart
        k.profile           = options.profile
        k.system            = options.system
        k.verbose           = options.verbose
        #k.interactive       = options.interactive
        k.run()
    except InfoException, ie:
        print str(ie)
        return 1
    except virtcreate.VirtCreateException, xce:
        print str(xce)
        return 2
    except:
        traceback.print_exc()
        return 3
    return 0


class InfoException(exceptions.Exception):
    """
    Custom exception for tracking of fatal errors.
    """
    pass

class Koan:

    def __init__(self):
        """
        Constructor.  Arguments will be filled in by optparse...
        """
        self.server            = None
        self.system            = None
        self.profile           = None
        self.list_profiles     = None
        self.list_systems      = None
        self.verbose           = None
        self.is_virt           = None
        self.is_auto_kickstart = None
        self.dryrun            = None
        # self.interactive       = False

    def run(self):
        if self.server is None:
            raise InfoException, "no server specified"
        if self.list_systems:
            self.do_list_systems()
        if self.list_profiles:
            self.do_list_profiles()
        if (self.list_systems or self.list_profiles):
            return
        if not self.is_virt and not self.is_auto_kickstart:
            raise InfoException, "must use either --virt or --replace-self"
        if self.is_virt and self.is_auto_kickstart:
            raise InfoException, "must use either --virt or --replace-self"
        if not self.server:
            raise InfoException, "no server specified"
        if self.verbose is None:
            self.verbose = True
        if (not self.profile and not self.system):
            raise InfoException, "must specify --profile or --system"
        if self.profile and self.system:
            raise InfoException, "--profile and --system are exclusive"
        if self.is_virt:
            self.do_virt()
        else:
            self.do_auto_kickstart()

    def urlread(self,url):
        """
        to support more distributions, implement (roughly) some 
        parts of urlread and urlgrab from urlgrabber, in ways that
        are less cool and less efficient.
        """
        fd = urllib2.urlopen(url)
        data = fd.read()
        fd.close()
        return data

    def urlgrab(self,url,saveto):
        """
        like urlread, but saves contents to disk.
        see comments for urlread as to why it's this way.
        """
        data = self.urlread(url)
        fd = open(saveto, "w+")
        fd.write(data)
        fd.close()

    def debug(self,msg):
        """
        Debug print if verbose is set.
        """
        if self.verbose:
            print "- %s" % msg
        return msg

    def mkdir(self,path):
        """
        A more verbose and tolerant mkdir
        """
        self.debug("mkdir: %s" % path)
        try:
            os.mkdir(path)
        except OSError, (err, msg):
            if err != errno.EEXIST:
                raise OSError(errno,msg)

    def rmtree(self,path):
        """
        A more verbose and tolerant rmtree
        """
        self.debug("removing: %s" % path)
        try:
            shutil.rmtree(path)
        except OSError, (err, msg):
            if err != errno.ENOENT:
                raise OSError(errno,msg)

    def copyfile(self,src,dest):
        """
        A more verbose copyfile
        """
        self.debug("copying %s to %s" % (src,dest))
        return shutil.copyfile(src,dest)

    def subprocess_call(self,cmd,fake_it=False,ignore_rc=False):
        """
        Wrapper around subprocess.call(...)
        """
        self.debug(cmd)
        if fake_it:
            self.debug("(SIMULATED)")
            return 0
        rc = sub_process.call(cmd)
        if rc != 0 and not ignore_rc:
            raise InfoException, "command failed (%s)" % rc
        return rc

    def safe_load(self,hash,primary_key,alternate_key=None,default=None):
        if hash.has_key(primary_key): 
            return hash[primary_key]
        elif alternate_key is not None and hash.has_key(alternate_key):
            return hash[alternate_key]
        else:
            return default

    def do_net_install(self,download_root,after_download):
        """
        Actually kicks off downloads and auto-ks or virt installs
        """
        self.debug("processing profile: %s" % self.profile)
        if self.profile:
            profile_data = self.get_profile_yaml(self.profile)
        else:
            profile_data = self.get_system_yaml(self.system)
        self.debug(profile_data)
        if not 'distro' in profile_data:
            raise InfoException, "invalid response from boot server"
        distro = self.safe_load(profile_data,'distro')
        distro_data = self.get_distro_yaml(distro)
        self.debug(distro_data)
        self.get_distro_files(distro_data, download_root)
        after_download(self, distro_data, profile_data)

    def do_list_profiles(self):
        return self.do_list(True)

    def do_list_systems(self):
        return self.do_list(False)

    def url_read(self,url):
        fd = urllib2.urlopen(url)
        data = fd.read()
        fd.close()
        return data

    def do_list(self,is_profiles):
        if is_profiles:
           urlseg = "profile_list"
           what = "profiles"
        else:
           urlseg = "system_list"
           what = "systems"
        print "listing defined %s..." % what
        data = None
        try:
            url = "http://%s/cobbler/%s" % (self.server, urlseg)
            self.debug("url=%s" % url)
            # FIXME
            data = self.urlread(url)
            data = yaml.load(data).next() # first record
<<<<<<< HEAD
            data = data.sort()
=======
            data.sort()
>>>>>>> dffee377
            for x in data:
                print "%s" % x
            return True
        except:
            raise InfoException, "couldn't access listing information"
        return False # shouldn't be here
                 
    def do_virt(self):
        """
        Handle virt provisioning.
        """
        def after_download(self, distro_data, profile_data):
            self.do_virt_net_install(profile_data, distro_data)
        return self.do_net_install("/tmp",after_download)

    def do_auto_kickstart(self):
        """
        Handle morphing an existing system through downloading new
        kernel, new initrd, and installing a kickstart in the initrd,
        then manipulating grub.
        """
        self.rmtree("/var/spool/koan")
        self.mkdir("/var/spool/koan")

        def after_download(self, distro_data, profile_data):
            if not os.path.exists("/sbin/grubby"):
                raise InfoException, "grubby is not installed"
            k_args = self.safe_load(distro_data,'kernel_options')
            k_args = k_args + " ks=file:ks.cfg"
            self.build_initrd(
                self.safe_load(distro_data,'initrd_local'), 
                self.safe_load(profile_data,'kickstart')
            )
            k_args = k_args.replace("lang ","lang= ")

            cmd = [ "/sbin/grubby", 
                    "--bootloader-probe" ]

            which_loader = sub_process.Popen(cmd, stdout=sub_process.PIPE).communicate()[0]
 
            loader = "--grub"
            if which_loader.find("elilo") != -1:
                loader = "--elilo"
            elif which_loader.find("lilo") != -1:
                loader = "--lilo"

            cmd = [ "/sbin/grubby",
                    loader,
                    "--add-kernel", self.safe_load(distro_data,'kernel_local'),
                    "--initrd", self.safe_load(distro_data,'initrd_local'),
                    "--make-default",
                    "--title", "kick%s" % int(time.time()),
                    "--args", k_args,
                    "--copy-default"
            ]
            self.subprocess_call(cmd, fake_it=self.dryrun)

            if loader == "--lilo":
                print "- applying lilo changes"
                cmd = [ "/sbin/lilo" ]
                sub_process.Popen(cmd, stdout=sub_process.PIPE).communicate()[0]

            self.debug("reboot to apply changes")
        return self.do_net_install("/boot",after_download)

    def get_kickstart_data(self,kickstart):
        """
        Get contents of data in network kickstart file.
        """
        if kickstart is None or kickstart == "":
            return None
        if kickstart.startswith("nfs"):
            ndir  = os.path.dirname(kickstart[6:])
            nfile = os.path.basename(kickstart[6:])
            nfsdir = tempfile.mkdtemp(prefix="koan_nfs",dir="/tmp")
            nfsfile = os.path.join(nfsdir,nfile)
            cmd = ["mount","-t","nfs","-o","ro", ndir, nfsdir]
            self.subprocess_call(cmd)
            fd = open(nfsfile)
            data = fd.read()
            fd.close()
            cmd = ["umount",nfsdir]
            self.subprocess_call(cmd)
            return data
        elif kickstart.startswith("http") or kickstart.startswith("ftp"):
            self.debug("urlread %s" % kickstart)
            try:
                # FIXME
                inf = self.urlread(kickstart)
            except:
                raise InfoException, "Couldn't download: %s" % kickstart
            return inf
        else:
            raise InfoException, "invalid kickstart URL"

    def get_insert_script(self,initrd):
        """
        Create bash script for inserting kickstart into initrd.
        Code heavily borrowed from internal auto-ks scripts.
        """
        return """
        cd /var/spool/koan
        mkdir initrd
        gzip -dc %s > initrd.tmp
        if file initrd.tmp | grep "filesystem data" >& /dev/null; then
            mount -o loop -t ext2 initrd.tmp initrd
            cp ks.cfg initrd/
            ln initrd/ks.cfg initrd/tmp/ks.cfg
            umount initrd
            gzip -c initrd.tmp > initrd_final
        else
            echo "cpio"
            cat initrd.tmp | (
               cd initrd ; \
               cpio -id ; \
               cp /var/spool/koan/ks.cfg . ; \
               ln ks.cfg tmp/ks.cfg ; \
               find . | \
               cpio -c -o | gzip -9 ) \
            > initrd_final
            echo "done"
        fi
        """ % initrd

    def build_initrd(self,initrd,kickstart):
        """
        Crack open an initrd and install the kickstart file.
        """

        # save kickstart to file
        ksdata = self.get_kickstart_data(kickstart)
        fd = open("/var/spool/koan/ks.cfg","w+")
        if ksdata is not None:
            fd.write(ksdata)
        fd.close()

        # handle insertion of kickstart based on type of initrd
        fd = open("/var/spool/koan/insert.sh","w+")
        fd.write(self.get_insert_script(initrd))
        fd.close()
        self.subprocess_call([ "/bin/bash", "/var/spool/koan/insert.sh" ])
        self.copyfile("/var/spool/koan/initrd_final", initrd)

    def get_profile_yaml(self,profile_name):
        """
        Fetches profile yaml from a from a remote bootconf tree.
        """
        self.debug("fetching configuration for profile: %s" % profile_name)
        try:
            url = "http://%s/cobbler/profiles/%s" % (self.server,profile_name)
            self.debug("url=%s" % url)
            # FIXME
            data = self.urlread(url)
            return yaml.load(data).next() # first record
        except:
            raise InfoException, "couldn't download profile information: %s" % profile_name

    def is_ip(self,strdata):
        """
        Is strdata an IP?
        warning: not IPv6 friendly
        """
        if re.search(r'\d{1,3}.\d{1,3}.\d{1,3}.\d{1,3}',strdata):
            return True
        return False

    def is_mac(self,strdata):
        """
        Return whether the argument is a mac address.
        """
        if strdata is None:
            return False
        strdata = strdata.upper()
        if re.search(r'[A-F0-9]{2}:[A-F0-9]{2}:[A-F0-9]{2}:[A-F0-9]{2}:[A-F:0-9]{2}:[A-F:0-9]{2}',strdata):
            return True
        return False

    def fix_mac(self,strdata):
        """ Make a MAC look PXE-ish """
        return "01-" + "-".join(strdata.split(":")).lower()

    def fix_ip(self,ip):
        """ Make an IP look PXE-ish """
        handle = sub_process.Popen("/usr/bin/gethostip %s" % ip, shell=True, stdout=sub_process.PIPE)
        out = handle.stdout
        results = out.read()
        return results.split(" ")[-1][0:8]

    def pxeify(self,system_name):
        """
        If the input system name is an IP or MAC, make it conform with
        what the app expects.
        """
        if system_name == "default":
            return "default"
        elif self.is_ip(system_name):
            return self.fix_ip(system_name)
        elif self.is_mac(system_name):
            return self.fix_mac(system_name)
        return system_name

    def get_system_yaml(self,system_name):
        """
        If user specifies --system, return the profile data
        but use the system kickstart and kernel options in place
        of what was specified in the system's profile.
        """
        old_system_name = system_name
        system_name = self.pxeify(system_name)
        system_data = None
        self.debug("fetching configuration for system: %s" % old_system_name)
        try:
            url = "http://%s/cobbler/systems/%s" % (self.server,system_name)
            self.debug("url=%s" % url)
            # FIXME 
            data = self.urlread(url)
            system_data = yaml.load(data).next() # first record
        except:
            raise InfoException, "couldn't download profile information: %s" % system_name
        profile_data = self.get_profile_yaml(self.safe_load(system_data,'profile'))
        # system overrides the profile values where relevant
        profile_data.update(system_data)
        # still have to override the kickstart since these are not in the
        # YAML (kickstarts are per-profile but template eval'd for each system)
        try_this = "http://%s/cobbler/kickstarts_sys/%s/ks.cfg" % (self.server,system_name)
        try:
            # can only use a per-system kickstart if it exists.  It may
            # be that the cobbler config file already references a http
            # kickstart, hence the per-system kickstart is just a per
            # profile kickstart, and we can't use it.
            # FIXME
            self.urlread(try_this)
            profile_data['kickstart'] = try_this
        except:
            # just use the profile kickstart, whatever it is
            pass
        print profile_data
        return profile_data

    def get_distro_yaml(self,distro_name):
        """
        Fetches distribution yaml from a remote bootconf tree.
        """
        self.debug("fetching configuration for distro: %s" % distro_name)
        try:
            url = "http://%s/cobbler/distros/%s" % (self.server,distro_name)
            self.debug("url=%s" % url)
            # FIXME
            data = self.urlread(url)
            return yaml.load(data).next() # first record
        except:
            raise InfoException, "couldn't download distro information: %s" % distro_name

    def get_distro_files(self,distro_data, download_root):
        """
        Using distro data (fetched from bootconf tree), determine
        what kernel and initrd to download, and save them locally.
        """
        os.chdir(download_root)
        distro = self.safe_load(distro_data,'name')
        kernel = self.safe_load(distro_data,'kernel')
        initrd = self.safe_load(distro_data,'initrd')
        kernel_short = os.path.basename(kernel)
        initrd_short = os.path.basename(initrd)
        kernel_save = "%s/%s" % (download_root, kernel_short)
        initrd_save = "%s/%s" % (download_root, initrd_short)
        try:
            self.debug("downloading initrd %s to %s" % (initrd_short, initrd_save))
            url = "http://%s/cobbler/images/%s/%s" % (self.server, distro, initrd_short)
            self.debug("url=%s" % url)
            self.urlgrab(url,initrd_save)
            self.debug("downloading kernel %s to %s" % (kernel_short, kernel_save))
            url = "http://%s/cobbler/images/%s/%s" % (self.server, distro, kernel_short)
            self.debug("url=%s" % url)
            self.urlgrab(url,kernel_save)
        except:
            raise InfoException, "error downloading files"
        distro_data['kernel_local'] = kernel_save
        self.debug("kernel saved = %s" % kernel_save)
        distro_data['initrd_local'] = initrd_save
        self.debug("initrd saved = %s" % initrd_save)

    def do_virt_net_install(self,profile_data,distro_data):
        """
        Invoke virt guest-install (or tweaked copy thereof)
        """
        pd = profile_data
        dd = distro_data

        kextra = ""
        lkickstart = self.safe_load(pd,'kickstart')
        loptions   = self.safe_load(pd,'kernel_options')
        if lkickstart != "" or loptions != "":
            if lkickstart != "":
                kextra = kextra + "ks=" + lkickstart
            if lkickstart !="" and loptions !="":
                kextra = kextra + " "
            if loptions != "":
                kextra = kextra + loptions

        # parser issues?  lang needs a trailing = and somehow doesn't have it.
        kextra = kextra.replace("lang ","lang= ")

        results = virtcreate.start_paravirt_install(
            name=self.calc_virt_name(pd),
            ram=self.calc_virt_ram(pd),
            disk= virtcreate.get_disk(self.calc_virt_filename(pd),
                self.calc_virt_filesize(pd)),
            mac=virtcreate.get_mac(self.calc_virt_mac(pd)),
            uuid=virtcreate.get_uuid(self.calc_virt_uuid(pd)),
            kernel=self.safe_load(dd,'kernel_local'),
            initrd=self.safe_load(dd,'initrd_local'),
            extra=kextra
            # interactive=self.interactive
        )
        print results

    def calc_virt_name(self,data):
        """
        Turn the suggested name into a non-conflicting name.
        Currently this is Xen specific, may change later.
        """
        name = self.safe_load(data,'virt_name','xen_name')
        if name is None or name == "":
            name = self.profile
        path = "/etc/xen/%s" % name
        file_id = 0
        if os.path.exists(path):
            for fid in xrange(1,9999):
                path = "/etc/xen/%s_%s" % (name, fid)
                if not os.path.exists(path):
                    file_id = fid
                    break
        if file_id != 0:
            name = "%s_%s" % (name,file_id)
        data['virt_name'] = name
        return name

    def calc_virt_uuid(self,data):
        # TODO: eventually we may want to allow some koan CLI
        # option for passing in the UUID.  Until then, it's random.
        return None

    def calc_virt_filename(self,data):
        """
        Determine where to store the virtualization file.
        """
        if not os.path.exists("/var/lib/virtimages"):
             try:
                 os.mkdir("/var/lib/virtimages")
             except:
                 pass
        vname = self.safe_load(data,'virt_name','xen_name')
        return os.path.join("/var/lib/virtimages","%s.disk" % vname)

    def calc_virt_filesize(self,data):
        """
        Assign a virt filesize if none is given in the profile.
        """
        size = self.safe_load(data,'virt_file_size','xen_file_size',0)
        err = False
        try:
            int(size)
        except:
            err = True
        if size is None or size == '' or int(size)<1:
            err = True
        if err:
            self.debug("invalid file size specified, defaulting to 1 GB")
            return 1
        return int(size)

    def calc_virt_ram(self,data):
        """
        Assign a virt ram size if none is given in the profile.
        """
        size = self.safe_load(data,'virt_ram','xen_ram',0)
        err = False
        try:
            int(size)
        except:
            err = True
        if size is None or size == '' or int(size) < 256:
            err = True
        if err:
            self.debug("invalid RAM size specified, defaulting to 256 MB")
            return 256
        return int(size)


    def calc_virt_mac(self,data):
        """
        For now, we have no preference.
        """
        if not self.is_virt:
            return None
        if self.is_mac(self.system):
            return self.system.upper()
        return None

if __name__ == "__main__":
    main()<|MERGE_RESOLUTION|>--- conflicted
+++ resolved
@@ -280,11 +280,7 @@
             # FIXME
             data = self.urlread(url)
             data = yaml.load(data).next() # first record
-<<<<<<< HEAD
-            data = data.sort()
-=======
             data.sort()
->>>>>>> dffee377
             for x in data:
                 print "%s" % x
             return True
