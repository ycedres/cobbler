"""
Builds out filesystem trees/data based on the object tree.
This is the code behind 'cobbler sync'.

Copyright 2006-2009, Red Hat, Inc
Michael DeHaan <mdehaan@redhat.com>

This program is free software; you can redistribute it and/or modify
it under the terms of the GNU General Public License as published by
the Free Software Foundation; either version 2 of the License, or
(at your option) any later version.

This program is distributed in the hope that it will be useful,
but WITHOUT ANY WARRANTY; without even the implied warranty of
MERCHANTABILITY or FITNESS FOR A PARTICULAR PURPOSE.  See the
GNU General Public License for more details.

You should have received a copy of the GNU General Public License
along with this program; if not, write to the Free Software
Foundation, Inc., 51 Franklin Street, Fifth Floor, Boston, MA
02110-1301  USA
"""

import os
import os.path
import shutil
import time
import yaml # Howell-Clark version
import sys
import glob
import traceback
import errno
import utils
from cexceptions import *
import templar 
import pxegen
import item_distro
import item_profile
import item_repo
import item_system
from Cheetah.Template import Template
import clogger
from utils import _


class BootSync:
    """
    Handles conversion of internal state to the tftpboot tree layout
    """

    def __init__(self,config,verbose=True,dhcp=None,dns=None,logger=None):
        """
        Constructor
        """

        self.logger         = logger
        if logger is None:
            self.logger     = clogger.Logger()

        self.verbose      = verbose
        self.config       = config
        self.api          = config.api
        self.distros      = config.distros()
        self.profiles     = config.profiles()
        self.systems      = config.systems()
        self.settings     = config.settings()
        self.repos        = config.repos()
        self.templar      = templar.Templar(config, self.logger)
        self.pxegen       = pxegen.PXEGen(config, self.logger)
        self.dns          = dns
        self.dhcp         = dhcp
        self.bootloc      = utils.tftpboot_location()
        self.pxegen.verbose = verbose
        self.dns.verbose    = verbose
        self.dhcp.verbose   = verbose



    def run(self):
        """
        Syncs the current configuration file with the config tree.
        Using the Check().run_ functions previously is recommended
        """
        if not os.path.exists(self.bootloc):
            utils.die(self.logger,"cannot find directory: %s" % self.bootloc)

        if self.verbose:
            self.logger.info("running pre-sync triggers")

        # run pre-triggers...
        utils.run_triggers(self.api, None, "/var/lib/cobbler/triggers/sync/pre/*")

        self.distros  = self.config.distros()
        self.profiles = self.config.profiles()
        self.systems  = self.config.systems()
        self.settings = self.config.settings()
        self.repos    = self.config.repos()

        # execute the core of the sync operation

        if self.verbose:
           self.logger.info("cleaning trees")
        self.clean_trees()

        if self.verbose:
           self.logger.info("copying bootloaders")
        self.pxegen.copy_bootloaders()

        if self.verbose:
           self.logger.info("copying distros")
        self.pxegen.copy_distros()

        if self.verbose:
           self.logger.info("copying images")
        self.pxegen.copy_images()

        for x in self.systems:
            self.pxegen.write_all_system_files(x)

        if self.settings.manage_dhcp:
           if self.verbose:
                self.logger.info("rendering DHCP files")
           self.dhcp.write_dhcp_file()
           self.dhcp.regen_ethers()
        if self.settings.manage_dns:
           if self.verbose:
                self.logger.info("rendering DNS files")
           self.dns.regen_hosts()
           self.dns.write_dns_files()

        if self.verbose:
<<<<<<< HEAD
            self.logger.info("rendering Rsync files")
=======
           self.logger.info("rendering Rsync files")
>>>>>>> cd8232b3
        self.rsync_gen()

        if self.verbose:
           self.logger.info("generating PXE menu structure")
        self.pxegen.make_pxe_menu()

        # run post-triggers
        if self.verbose:
            self.logger.info("running post-sync triggers")

        utils.run_triggers(self.api, None, "/var/lib/cobbler/triggers/sync/post/*", logger=self.logger)
        utils.run_triggers(self.api, None, "/var/lib/cobbler/triggers/change/*", logger=self.logger)

        return True

    def clean_trees(self):
        """
        Delete any previously built pxelinux.cfg tree and virt tree info and then create
        directories.

        Note: for SELinux reasons, some information goes in /tftpboot, some in /var/www/cobbler
        and some must be duplicated in both.  This is because PXE needs tftp, and auto-kickstart
        and Virt operations need http.   Only the kernel and initrd images are duplicated, which is
        unfortunate, though SELinux won't let me give them two contexts, so symlinks are not
        a solution.  *Otherwise* duplication is minimal.
        """

        # clean out parts of webdir and all of /tftpboot/images and /tftpboot/pxelinux.cfg
        for x in os.listdir(self.settings.webdir):
            path = os.path.join(self.settings.webdir,x)
            if os.path.isfile(path):
                if not x.endswith(".py"):
                    utils.rmfile(path,logger=self.logger)
            if os.path.isdir(path):
                if not x in ["aux", "web", "webui", "localmirror","repo_mirror","ks_mirror","images","links","repo_profile","repo_system","svc","rendered"] :
                    # delete directories that shouldn't exist
                    utils.rmtree(path,logger=self.logger)
                if x in ["kickstarts","kickstarts_sys","images","systems","distros","profiles","repo_profile","repo_system","rendered"]:
                    # clean out directory contents
                    utils.rmtree_contents(path,logger=self.logger)
        pxelinux_dir = os.path.join(self.bootloc, "pxelinux.cfg")
        images_dir = os.path.join(self.bootloc, "images")
        yaboot_bin_dir = os.path.join(self.bootloc, "ppc")
        yaboot_cfg_dir = os.path.join(self.bootloc, "etc")
        s390_dir = os.path.join(self.bootloc, "s390x")
        rendered_dir = os.path.join(self.settings.webdir, "rendered")
        if not os.path.exists(pxelinux_dir):
            utils.mkdir(pxelinux_dir,logger=self.logger)
        if not os.path.exists(images_dir):
            utils.mkdir(images_dir,logger=self.logger)
        if not os.path.exists(rendered_dir):
            utils.mkdir(rendered_dir,logger=self.logger)
        if not os.path.exists(yaboot_bin_dir):
            utils.mkdir(yaboot_bin_dir,logger=self.logger)
        if not os.path.exists(yaboot_cfg_dir):
            utils.mkdir(yaboot_cfg_dir,logger=self.logger)
        utils.rmtree_contents(os.path.join(self.bootloc, "pxelinux.cfg"),logger=self.logger)
        utils.rmtree_contents(os.path.join(self.bootloc, "images"),logger=self.logger)
        utils.rmtree_contents(os.path.join(self.bootloc, "s390x"),logger=self.logger)
        utils.rmtree_contents(os.path.join(self.bootloc, "ppc"),logger=self.logger)
        utils.rmtree_contents(os.path.join(self.bootloc, "etc"),logger=self.logger)
        utils.rmtree_contents(rendered_dir,logger=self.logger)


    def rsync_gen(self):
        """
        Generate rsync modules of all repositories and distributions
        """
        template_file = "/etc/cobbler/rsync.template"

        try:
            template = open(template_file,"r")
        except:
            raise CX(_("error writing template to file: %s") % template_file)

        template_data = ""
        template_data = template.read()
        template.close()

        # FIXME: I think we need to glob all of ks_mirror here due to various import
        # fun things
        distros = [ distro.name for distro in self.api.distros()
                    if distro.ks_meta.has_key('tree')
                    and os.path.isdir(os.path.join(self.settings.webdir,"ks_mirror",distro.name))
                    ]
        repos = [ repo.name for repo in self.api.repos()
                  if os.path.isdir(os.path.join(self.settings.webdir,"repo_mirror", repo.name))
                  ]

        metadata = {
           "date"           : time.asctime(time.gmtime()),
           "cobbler_server" : self.settings.server,
           "distros"        : distros,
           "repos"          : repos,
           "webdir"         : self.settings.webdir
        }

        self.templar.render(template_data, metadata, "/etc/rsyncd.conf", None)

<|MERGE_RESOLUTION|>--- conflicted
+++ resolved
@@ -129,11 +129,7 @@
            self.dns.write_dns_files()
 
         if self.verbose:
-<<<<<<< HEAD
-            self.logger.info("rendering Rsync files")
-=======
            self.logger.info("rendering Rsync files")
->>>>>>> cd8232b3
         self.rsync_gen()
 
         if self.verbose:
