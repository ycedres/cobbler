--- conflicted
+++ resolved
@@ -618,11 +618,7 @@
             # interface=bootif causes a failure
             #    append_line = append_line.replace("ksdevice","interface")
 
-<<<<<<< HEAD
-        if distro is not None and (distro.breed == "debian" or distro.breed == "ubuntu"):
-=======
         if distro is not None and (distro.breed in [ "debian", "ubuntu" ]):
->>>>>>> 9c17a89b
             # Hostname is required as a parameter, the one in the preseed is
             # not respected, so calculate if we have one here.
             # We're trying: first part of FQDN in hostname field, then system
