from django.template.loader import get_template
from django.template import Context
from django.template import RequestContext
from django.http import HttpResponse
from django.http import HttpResponseRedirect
from django.shortcuts import render_to_response
from django.views.decorators.http import require_POST

try:
    from django.views.decorators.csrf import csrf_protect
except:
    # Old Django, fudge the @csrf_protect decorator to be a pass-through 
    # that does nothing. Django decorator shell based on this page: 
    # http://passingcuriosity.com/2009/writing-view-decorators-for-django/
    def csrf_protect(f):
        def _dec(view_func):
            def _view(request,*args,**kwargs):
                return view_func(request,*args,**kwargs)
            _view.__name__ = view_func.__name__
            _view.__dict__ = view_func.__dict__
            _view.__doc__  = view_func.__doc__
            return _view
        if f is None:
            return _dec
        else:
            return _dec(f)

import xmlrpclib
import time
import simplejson
import string
import distutils
import exceptions
import time

import cobbler.item_distro    as item_distro
import cobbler.item_profile   as item_profile
import cobbler.item_system    as item_system
import cobbler.item_repo      as item_repo
import cobbler.item_image     as item_image
import cobbler.item_mgmtclass as item_mgmtclass
import cobbler.item_package   as item_package
import cobbler.item_file      as item_file
import cobbler.settings       as item_settings
import cobbler.field_info     as field_info
import cobbler.utils          as utils

url_cobbler_api = None
remote = None
username = None

#==================================================================================

def index(request):
   """
   This is the main greeting page for cobbler web.
   """
   if not test_user_authenticated(request): return login(request,next="/cobbler_web")

   t = get_template('index.tmpl')
   html = t.render(RequestContext(request,{
        'version' : remote.extended_version(request.session['token'])['version'],
        'username': username,
   }))
   return HttpResponse(html)

#========================================================================

def task_created(request):
   """
   Let's the user know what to expect for event updates.
   """
   if not test_user_authenticated(request): return login(request, next="/cobbler_web/task_created")
   t = get_template("task_created.tmpl")
   html = t.render(RequestContext(request,{
       'version'  : remote.extended_version(request.session['token'])['version'],
       'username' : username
   }))
   return HttpResponse(html)

#========================================================================

def error_page(request,message):
   """
   This page is used to explain error messages to the user.
   """
   if not test_user_authenticated(request): return login(request)
   # FIXME: test and make sure we use this rather than throwing lots of tracebacks for
   # field errors
   t = get_template('error_page.tmpl')
   message = message.replace("<Fault 1: \"<class 'cobbler.cexceptions.CX'>:'","Remote exception: ")
   message = message.replace("'\">","")
   html = t.render(RequestContext(request,{
       'version' : remote.extended_version(request.session['token'])['version'],
       'message' : message,
       'username': username
   }))
   return HttpResponse(html)

#==================================================================================

def get_fields(what, is_subobject, seed_item=None):

    """
    Helper function.  Retrieves the field table from the cobbler objects
    and formats it in a way to make it useful for Django templating.
    The field structure indicates what fields to display and what the default
    values are, etc.
    """

    if what == "distro":
       field_data = item_distro.FIELDS
    if what == "profile":
       field_data = item_profile.FIELDS
    if what == "system":
       field_data = item_system.FIELDS
    if what == "repo":
       field_data = item_repo.FIELDS
    if what == "image":
       field_data =  item_image.FIELDS
    if what == "mgmtclass":
        field_data = item_mgmtclass.FIELDS
    if what == "package":
        field_data = item_package.FIELDS
    if what == "file":
        field_data = item_file.FIELDS
    if what == "setting":
        field_data = item_settings.FIELDS

    settings = remote.get_settings()

    fields = []
    for row in field_data:

        # if we are subprofile and see the field "distro", make it say parent
        # with this really sneaky hack here
        if is_subobject and row[0] == "distro":
            row[0] = "parent"
            row[3] = "Parent object"
            row[5] = "Inherit settings from this profile"
            row[6] = []

        elem = {
            "name"                    : row[0],
            "dname"                   : row[0].replace("*",""),
            "value"                   : "?",
            "caption"                 : row[3],
            "editable"                : row[4],
            "tooltip"                 : row[5],
            "choices"                 : row[6],
            "css_class"               : "generic",
            "html_element"            : "generic",
        }

        if not elem["editable"]:
            continue

        if seed_item is not None:
            if what == "setting":
                elem["value"] = seed_item[row[0]]
            elif row[0].startswith("*"):
                # system interfaces are loaded by javascript, not this
                elem["value"]             = ""
                elem["name"]              = row[0].replace("*","")
            elif row[0].find("widget") == -1:
                elem["value"]             = seed_item[row[0]]
        elif is_subobject:
            elem["value"]             = row[2]
        else:
            elem["value"]             = row[1]

        if elem["value"] is None:
            elem["value"] = ""

        # we'll process this for display but still need to present the original to some
        # template logic
        elem["value_raw"]             = elem["value"]

        if isinstance(elem["value"],basestring) and elem["value"].startswith("SETTINGS:"):
            key = elem["value"].replace("SETTINGS:","",1)
            elem["value"] = settings[key]

        # flatten hashes of all types, they can only be edited as text
        # as we have no HTML hash widget (yet)
        if type(elem["value"]) == type({}):
            if elem["name"] == "mgmt_parameters":
                #Render dictionary as YAML for Management Parameters field
                tokens = []
                for (x,y) in elem["value"].items():
                   if y is not None:
                      tokens.append("%s: %s" % (x,y))
                   else:
                      tokens.append("%s: " % x)
                elem["value"] = "{ %s }" % ", ".join(tokens)
            else:
                tokens = []
                for (x,y) in elem["value"].items():
                   if y is not None:
                      tokens.append("%s=%s" % (x,y))
                   else:
                      tokens.append("%s" % x)
                elem["value"] = " ".join(tokens)

        name = row[0]
        if name.find("_widget") != -1:
            elem["html_element"] = "widget"
        elif name in field_info.USES_SELECT:
            elem["html_element"] = "select"
        elif name in field_info.USES_MULTI_SELECT:
            elem["html_element"] = "multiselect"
        elif name in field_info.USES_RADIO:
            elem["html_element"] = "radio"
        elif name in field_info.USES_CHECKBOX:
            elem["html_element"] = "checkbox"
        elif name in field_info.USES_TEXTAREA:
            elem["html_element"] = "textarea"
        else:
            elem["html_element"] = "text"

        elem["block_section"] = field_info.BLOCK_MAPPINGS.get(name, "General")

        # flatten lists for those that aren't using select boxes
        if type(elem["value"]) == type([]):
            if elem["html_element"] != "select":
                elem["value"] = string.join(elem["value"], sep=" ")

        # FIXME: need to handle interfaces special, they are prefixed with "*"

        fields.append(elem)

    return fields

#==================================================================================

def __tweak_field(fields,field_name,attribute,value):
    """
    Helper function to insert extra data into the field list.
    """
    # FIXME: eliminate this function.
    for x in fields:
       if x["name"] == field_name:
           x[attribute] = value

#==================================================================================


def __format_columns(column_names,sort_field):
    """
    Format items retrieved from XMLRPC for rendering by the generic_edit template
    """
    dataset = []

    # Default is sorting on name
    if sort_field is not None:
        sort_name = sort_field
    else:
        sort_name = "name"

    if sort_name.startswith("!"):
        sort_name = sort_name[1:]
        sort_order = "desc"
    else:
        sort_order = "asc"

    for fieldname in column_names:
        fieldorder = "none"
        if fieldname == sort_name:
            fieldorder = sort_order
        dataset.append([fieldname,fieldorder])
    return dataset


#==================================================================================

def __format_items(items, column_names):
    """
    Format items retrieved from XMLRPC for rendering by the generic_edit template
    """
    dataset = []
    for itemhash in items:
        row = []
        for fieldname in column_names:
            if fieldname == "name":
                html_element = "name"
            elif fieldname in [ "system", "repo", "distro", "profile", "image", "mgmtclass", "package", "file" ]:
                html_element = "editlink"
            elif fieldname in field_info.USES_CHECKBOX:
                html_element = "checkbox"
            else:
                html_element = "text"
            row.append([fieldname,itemhash[fieldname],html_element])
        dataset.append(row)
    return dataset

#==================================================================================

def genlist(request, what, page=None):
    """
    Lists all object types, complete with links to actions
    on those objects.
    """
    if not test_user_authenticated(request): return login(request, next="/cobbler_web/%s/list" % what)

    # get details from the session
    if page == None:
        page = int(request.session.get("%s_page" % what, 1))
    limit = int(request.session.get("%s_limit" % what, 50))
    sort_field = request.session.get("%s_sort_field" % what, "name")
    filters = simplejson.loads(request.session.get("%s_filters" % what, "{}"))
    pageditems = remote.find_items_paged(what,utils.strip_none(filters),sort_field,page,limit)

    # what columns to show for each page?
    # we also setup the batch actions here since they're dependent 
    # on what we're looking at

    # everythng gets batch delete 
    batchactions = [
        ["Delete","delete","delete"],
    ]

    if what == "distro":
       columns = [ "name" ]
       batchactions += [
           ["Build ISO","buildiso","enable"],
       ]
    if what == "profile":
       columns = [ "name", "distro" ]
       batchactions += [
           ["Build ISO","buildiso","enable"],
       ]
    if what == "system":
       # FIXME: also list network, once working
       columns = [ "name", "profile", "status", "netboot_enabled" ]
       batchactions += [
           ["Power on","power","on"],
           ["Power off","power","off"],
           ["Reboot","power","reboot"],
           ["Change profile","profile",""],
           ["Netboot enable","netboot","enable"],
           ["Netboot disable","netboot","disable"],
           ["Build ISO","buildiso","enable"],
       ]
    if what == "repo":
       columns = [ "name", "mirror" ]
       batchactions += [
           ["Reposync","reposync","go"],
       ]
    if what == "image":
       columns = [ "name", "file" ]
    if what == "network":
       columns = [ "name" ]
    if what == "mgmtclass":
        columns = [ "name" ]
    if what == "package":
        columns = [ "name", "installer" ]
    if what == "file":
        columns = [ "name" ]

    # render the list
    t = get_template('generic_list.tmpl')
    html = t.render(RequestContext(request,{
        'what'           : what,
        'columns'        : __format_columns(columns,sort_field),
        'items'          : __format_items(pageditems["items"],columns),
        'pageinfo'       : pageditems["pageinfo"],
        'filters'        : filters,
        'version'        : remote.extended_version(request.session['token'])['version'],
        'username'       : username,
        'limit'          : limit,
        'batchactions'   : batchactions,
    }))
    return HttpResponse(html)

@require_POST
@csrf_protect
def modify_list(request, what, pref, value=None):
    """
    This function is used in the generic list view
    to modify the page/column sort/number of items
    shown per page, and also modify the filters.

    This function modifies the session object to
    store these preferences persistently.
    """
    if not test_user_authenticated(request): return login(request, next="/cobbler_web/%s/modifylist/%s/%s" % (what,pref,str(value)))


    # what preference are we tweaking?

    if pref == "sort":

        # FIXME: this isn't exposed in the UI.

        # sorting list on columns
        old_sort = request.session.get("%s_sort_field" % what,"name")
        if old_sort.startswith("!"):
            old_sort = old_sort[1:]
            old_revsort = True
        else:
            old_revsort = False
        # User clicked on the column already sorted on,
        # so reverse the sorting list
        if old_sort == value and not old_revsort:
            value = "!" + value
        request.session["%s_sort_field" % what] = value
        request.session["%s_page" % what] = 1

    elif pref == "limit":
        # number of items to show per page
        request.session["%s_limit" % what] = int(value)
        request.session["%s_page" % what] = 1

    elif pref == "page":
        # what page are we currently on
        request.session["%s_page" % what] = int(value)

    elif pref in ("addfilter","removefilter"):
        # filters limit what we show in the lists
        # they are stored in json format for marshalling
        filters = simplejson.loads(request.session.get("%s_filters" % what, "{}"))
        if pref == "addfilter":
            (field_name, field_value) = value.split(":", 1)
            # add this filter
            filters[field_name] = field_value
        else:
            # remove this filter, if it exists
            if filters.has_key(value):
                del filters[value]
        # save session variable
        request.session["%s_filters" % what] = simplejson.dumps(filters)
        # since we changed what is viewed, reset the page
        request.session["%s_page" % what] = 1

    else:
        return error_page(request, "Invalid preference change request")

    # redirect to the list page
    return HttpResponseRedirect("/cobbler_web/%s/list" % what)

# ======================================================================

@require_POST
@csrf_protect
def generic_rename(request, what, obj_name=None, obj_newname=None):

   """
   Renames an object.
   """
   if not test_user_authenticated(request): return login(request, next="/cobbler_web/%s/rename/%s/%s" % (what,obj_name,obj_newname))

   if obj_name == None:
      return error_page(request,"You must specify a %s to rename" % what)
   if not remote.has_item(what,obj_name):
      return error_page(request,"Unknown %s specified" % what)
   elif not remote.check_access_no_fail(request.session['token'], "modify_%s" % what, obj_name):
      return error_page(request,"You do not have permission to rename this %s" % what)
   else:
      obj_id = remote.get_item_handle(what, obj_name, request.session['token'])
      remote.rename_item(what, obj_id, obj_newname, request.session['token'])
      return HttpResponseRedirect("/cobbler_web/%s/list" % what)

# ======================================================================

@require_POST
@csrf_protect
def generic_copy(request, what, obj_name=None, obj_newname=None):
   """
   Copies an object.
   """
   if not test_user_authenticated(request): return login(request, next="/cobbler_web/%s/copy/%s/%s" % (what,obj_name,obj_newname))
   # FIXME: shares all but one line with rename, merge it.
   if obj_name == None:
      return error_page(request,"You must specify a %s to rename" % what)
   if not remote.has_item(what,obj_name):
      return error_page(request,"Unknown %s specified" % what)
   elif not remote.check_access_no_fail(request.session['token'], "modify_%s" % what, obj_name):
      return error_page(request,"You do not have permission to copy this %s" % what)
   else:
      obj_id = remote.get_item_handle(what, obj_name, request.session['token'])
      remote.copy_item(what, obj_id, obj_newname, request.session['token'])
      return HttpResponseRedirect("/cobbler_web/%s/list" % what)

# ======================================================================

@require_POST
@csrf_protect
def generic_delete(request, what, obj_name=None):
   """
   Deletes an object.
   """
   if not test_user_authenticated(request): return login(request, next="/cobbler_web/%s/delete/%s" % (what,obj_name))
   # FIXME: consolidate code with above functions.
   if obj_name == None:
      return error_page(request,"You must specify a %s to delete" % what)
   if not remote.has_item(what,obj_name):
      return error_page(request,"Unknown %s specified" % what)
   elif not remote.check_access_no_fail(request.session['token'], "remove_%s" % what, obj_name):
      return error_page(request,"You do not have permission to delete this %s" % what)
   else:
      remote.remove_item(what, obj_name, request.session['token'])
      return HttpResponseRedirect("/cobbler_web/%s/list" % what)


# ======================================================================

@require_POST
@csrf_protect
def generic_domulti(request, what, multi_mode=None, multi_arg=None):

    """
    Process operations like profile reassignment, netboot toggling, and deletion
    which occur on all items that are checked on the list page.
    """
    if not test_user_authenticated(request): return login(request, next="/cobbler_web/%s/multi/%s/%s" % (what,multi_mode,multi_arg))

    # FIXME: cleanup
    # FIXME: COMMENTS!!!11111???

    names = request.POST.get('names', '').strip().split()
    if names == "":
        return error_page(request, "Need to select some systems first")

    if multi_mode == "delete":
         for obj_name in names:
            remote.remove_item(what,obj_name, request.session['token'])
    elif what == "system" and multi_mode == "netboot":
        netboot_enabled = multi_arg # values: enable or disable
        if netboot_enabled is None:
            return error_page(request,"Cannot modify systems without specifying netboot_enabled")
        if netboot_enabled == "enable":
            netboot_enabled = True
        elif netboot_enabled == "disable":
            netboot_enabled = False
        else:
            return error_page(request,"Invalid netboot option, expect enable or disable")
        for obj_name in names:
            obj_id = remote.get_system_handle(obj_name, request.session['token'])
            remote.modify_system(obj_id, "netboot_enabled", netboot_enabled, request.session['token'])
            remote.save_system(obj_id, request.session['token'], "edit")
    elif what == "system" and multi_mode == "profile":
        profile = multi_arg
        if profile is None:
            return error_page(request,"Cannot modify systems without specifying profile")
        for obj_name in names:
            obj_id = remote.get_system_handle(obj_name, request.session['token'])
            remote.modify_system(obj_id, "profile", profile, request.session['token'])
            remote.save_system(obj_id, request.session['token'], "edit")
    elif what == "system" and multi_mode == "power":
        # FIXME: power should not loop, but send the list of all systems
        # in one set.
        power = multi_arg
        if power is None:
            return error_page(request,"Cannot modify systems without specifying power option")
        options = { "systems" : names, "power" : power }
        remote.background_power_system(options, request.session['token'])
    elif what == "system" and multi_mode == "buildiso":
        options = { "systems" : names, "profiles" : [] }
        remote.background_buildiso(options, request.session['token'])
    elif what == "profile" and multi_mode == "buildiso":
        options = { "profiles" : names, "systems" : [] }
        remote.background_buildiso(options, request.session['token'])
    elif what == "distro" and multi_mode == "buildiso":
        if len(names) > 1:
            return error_page(request,"You can only select one distro at a time to build an ISO for")
        options = { "standalone" : True, "distro": str(names[0]) }
        remote.background_buildiso(options, request.session['token'])
    elif what == "profile" and multi_mode == "reposync":
        options = { "repos" : names, "tries" : 3 }
        remote.background_reposync(options,request.session['token'])
    else:
        return error_page(request,"Unknown batch operation on %ss: %s" % (what,str(multi_mode)))

    # FIXME: "operation complete" would make a lot more sense here than a redirect
    return HttpResponseRedirect("/cobbler_web/%s/list"%what)

# ======================================================================

def import_prompt(request):
   if not test_user_authenticated(request): return login(request, next="/cobbler_web/import/prompt")
   t = get_template('import.tmpl')
   html = t.render(RequestContext(request,{
       'version'  : remote.extended_version(request.session['token'])['version'],
       'username' : username,
   }))
   return HttpResponse(html)

# ======================================================================

def check(request):
   """
   Shows a page with the results of 'cobbler check'
   """
   if not test_user_authenticated(request): return login(request, next="/cobbler_web/check")
   results = remote.check(request.session['token'])
   t = get_template('check.tmpl')
   html = t.render(RequestContext(request,{
       'version': remote.extended_version(request.session['token'])['version'],
       'username' : username,
       'results'  : results
   }))
   return HttpResponse(html)

# ======================================================================

@require_POST
@csrf_protect
def buildiso(request):
    if not test_user_authenticated(request): return login(request, next="/cobbler_web/buildiso")
    remote.background_buildiso({},request.session['token'])
    return HttpResponseRedirect('/cobbler_web/task_created')

# ======================================================================

@require_POST
@csrf_protect
def import_run(request):
    if not test_user_authenticated(request): return login(request, next="/cobbler_web/import/prompt")
    options = {
        "name"  : request.POST.get("name",""),
        "path"  : request.POST.get("path",""),
        "breed" : request.POST.get("breed",""),
        "arch"  : request.POST.get("arch","")
        }
    remote.background_import(options,request.session['token'])
    return HttpResponseRedirect('/cobbler_web/task_created')

# ======================================================================

def ksfile_list(request, page=None):
   """
   List all kickstart templates and link to their edit pages.
   """
   if not test_user_authenticated(request): return login(request, next="/cobbler_web/ksfile/list")
   ksfiles = remote.get_kickstart_templates(request.session['token'])

   ksfile_list = []
   for ksfile in ksfiles:
      if ksfile.startswith("/var/lib/cobbler/kickstarts") or ksfile.startswith("/etc/cobbler"):
         ksfile_list.append((ksfile,ksfile.replace('/var/lib/cobbler/kickstarts/',''),'editable'))
      elif ksfile.startswith("http://") or ksfile.startswith("ftp://"):
         ksfile_list.append((ksfile,ksfile,'','viewable'))
      else:
         ksfile_list.append((ksfile,ksfile,None))

   t = get_template('ksfile_list.tmpl')
   html = t.render(RequestContext(request,{
       'what':'ksfile',
       'ksfiles': ksfile_list,
       'version': remote.extended_version(request.session['token'])['version'],
       'username': username,
       'item_count': len(ksfile_list[0]),
   }))
   return HttpResponse(html)

# ======================================================================

@csrf_protect
def ksfile_edit(request, ksfile_name=None, editmode='edit'):
   """
   This is the page where a kickstart file is edited.
   """
   if not test_user_authenticated(request): return login(request, next="/cobbler_web/ksfile/edit/file:%s" % ksfile_name)
   if editmode == 'edit':
      editable = False
   else:
      editable = True
   deleteable = False
   ksdata = ""
   if not ksfile_name is None:
      editable = remote.check_access_no_fail(request.session['token'], "modify_kickstart", ksfile_name)
      deleteable = not remote.is_kickstart_in_use(ksfile_name, request.session['token'])
      ksdata = remote.read_or_write_kickstart_template(ksfile_name, True, "", request.session['token'])

   t = get_template('ksfile_edit.tmpl')
   html = t.render(RequestContext(request,{
       'ksfile_name' : ksfile_name,
       'deleteable'  : deleteable,
       'ksdata'      : ksdata,
       'editable'    : editable,
       'editmode'    : editmode,
       'version'     : remote.extended_version(request.session['token'])['version'],
       'username'    : username
   }))
   return HttpResponse(html)

# ======================================================================

@require_POST
@csrf_protect
def ksfile_save(request):
   """
   This page processes and saves edits to a kickstart file.
   """
   if not test_user_authenticated(request): return login(request, next="/cobbler_web/ksfile/list")
   # FIXME: error checking

   editmode = request.POST.get('editmode', 'edit')
   ksfile_name = request.POST.get('ksfile_name', None)
   ksdata = request.POST.get('ksdata', "").replace('\r\n','\n')

   if ksfile_name == None:
      return HttpResponse("NO KSFILE NAME SPECIFIED")
   if editmode != 'edit':
      ksfile_name = "/var/lib/cobbler/kickstarts/" + ksfile_name

   delete1   = request.POST.get('delete1', None)
   delete2   = request.POST.get('delete2', None)

   if delete1 and delete2:
      remote.read_or_write_kickstart_template(ksfile_name, False, -1, request.session['token'])
      return HttpResponseRedirect('/cobbler_web/ksfile/list')
   else:
      remote.read_or_write_kickstart_template(ksfile_name,False,ksdata,request.session['token'])
      return HttpResponseRedirect('/cobbler_web/ksfile/edit/file:%s' % ksfile_name)

# ======================================================================

def snippet_list(request, page=None):
   """
   This page lists all available snippets and has links to edit them.
   """
   if not test_user_authenticated(request): return login(request, next="/cobbler_web/snippet/list")
   snippets = remote.get_snippets(request.session['token'])

   snippet_list = []
   for snippet in snippets:
      if snippet.startswith("/var/lib/cobbler/snippets"):
         snippet_list.append((snippet,snippet.replace("/var/lib/cobbler/snippets/",""),'editable'))
      else:
         snippet_list.append((snippet,snippet,None))

   t = get_template('snippet_list.tmpl')
   html = t.render(RequestContext(request,{
       'what'     : 'snippet',
       'snippets' : snippet_list,
       'version'  : remote.extended_version(request.session['token'])['version'],
       'username' : username
   }))
   return HttpResponse(html)

# ======================================================================

@csrf_protect
def snippet_edit(request, snippet_name=None, editmode='edit'):
   """
   This page edits a specific snippet.
   """
   if not test_user_authenticated(request): return login(request, next="/cobbler_web/edit/file:%s" % snippet_name)
   if editmode == 'edit':
      editable = False
   else:
      editable = True
   deleteable = False
   snippetdata = ""
   if not snippet_name is None:
      editable = remote.check_access_no_fail(request.session['token'], "modify_snippet", snippet_name)
      deleteable = True
      snippetdata = remote.read_or_write_snippet(snippet_name, True, "", request.session['token'])

   t = get_template('snippet_edit.tmpl')
   html = t.render(RequestContext(request,{
       'snippet_name' : snippet_name,
       'deleteable'   : deleteable,
       'snippetdata'  : snippetdata,
       'editable'     : editable,
       'editmode'     : editmode,
       'version'      : remote.extended_version(request.session['token'])['version'],
       'username'     : username
   }))
   return HttpResponse(html)

# ======================================================================

@require_POST
@csrf_protect
def snippet_save(request):
   """
   This snippet saves a snippet once edited.
   """
   if not test_user_authenticated(request): return login(request, next="/cobbler_web/snippet/list")
   # FIXME: error checking

   editmode = request.POST.get('editmode', 'edit')
   snippet_name = request.POST.get('snippet_name', None)
   snippetdata = request.POST.get('snippetdata', "").replace('\r\n','\n')

   if snippet_name == None:
      return HttpResponse("NO SNIPPET NAME SPECIFIED")
   if editmode != 'edit':
      if snippet_name.find("/var/lib/cobbler/snippets/") != 0:
          snippet_name = "/var/lib/cobbler/snippets/" + snippet_name

   delete1   = request.POST.get('delete1', None)
   delete2   = request.POST.get('delete2', None)

   if delete1 and delete2:
      remote.read_or_write_snippet(snippet_name, False, -1, request.session['token'])
      return HttpResponseRedirect('/cobbler_web/snippet/list')
   else:
      remote.read_or_write_snippet(snippet_name,False,snippetdata,request.session['token'])
      return HttpResponseRedirect('/cobbler_web/snippet/edit/file:%s' % snippet_name)

# ======================================================================

def setting_list(request):
    """
    This page presents a list of all the settings to the user.  They are not editable.
    """
    if not test_user_authenticated(request): return login(request, next="/cobbler_web/setting/list")
    settings = remote.get_settings()
    skeys = settings.keys()
    skeys.sort()

    results = []
    for k in skeys:
        results.append([k,settings[k]])

<<<<<<< HEAD
    t = get_template('settings.tmpl')
    html = t.render(RequestContext(request,{
         'settings' : results,
         'version'  : remote.version(request.session['token']),
         'username' : username,
    }))
    return HttpResponse(html)

@csrf_protect
def setting_edit(request, setting_name=None):
    if not setting_name:
        return HttpResponseRedirect('/cobbler_web/setting/list')
    if not test_user_authenticated(request): return login(request, next="/cobbler_web/setting/edit/%s" % setting_name)

    settings = remote.get_settings()
    if not settings.has_key(setting_name):
        return error_page(request,"Unknown setting: %s" % setting_name)

    cur_setting = {
        'name'  : setting_name,
        'value' : settings[setting_name],
    }

    fields = get_fields('setting', False, seed_item=cur_setting)

    t = get_template('generic_edit.tmpl')
    html = t.render(RequestContext(request,{
        'what'            : 'setting',
        'fields'          : fields,
        'subobject'       : False,
        'editmode'        : 'edit',
        'editable'        : True,
        'version'         : remote.version(request.session['token']),
        'username'        : username,
        'name'            : setting_name,
    }))
    return HttpResponse(html)

@csrf_protect
def setting_save(request):
    if not test_user_authenticated(request): return login(request, next="/cobbler_web/setting/list")

    # load request fields and see if they are valid
    setting_name = request.POST.get('name', "")
    setting_value = request.POST.get('value', None)

    if setting_name == "":
        return error_page(request,"The setting name was not specified")

    settings = remote.get_settings()
    if not settings.has_key(setting_name):
        return error_page(request,"Unknown setting: %s" % setting_name)

    if remote.modify_setting(setting_name, setting_value, request.session['token']):
        return error_page(request,"There was an error saving the setting")

    return HttpResponseRedirect("/cobbler_web/setting/list")
=======
   t = get_template('settings.tmpl')
   html = t.render(RequestContext(request,{
        'settings' : results,
        'version'  : remote.extended_version(request.session['token'])['version'],
        'username' : username,
   }))
   return HttpResponse(html)
>>>>>>> 9befd7be

# ======================================================================

def events(request):
   """
   This page presents a list of all the events and links to the event log viewer.
   """
   if not test_user_authenticated(request): return login(request, next="/cobbler_web/events")
   events = remote.get_events()

   events2 = []
   for id in events.keys():
      (ttime, name, state, read_by) = events[id]
      events2.append([id,time.asctime(time.localtime(ttime)),name,state])

   def sorter(a,b):
      return cmp(a[0],b[0])
   events2.sort(sorter)

   t = get_template('events.tmpl')
   html = t.render(RequestContext(request,{
       'results'  : events2,
       'version'  : remote.extended_version(request.session['token'])['version'],
       'username' : username
   }))
   return HttpResponse(html)

# ======================================================================

def eventlog(request, event=0):
   """
   Shows the log for a given event.
   """
   if not test_user_authenticated(request): return login(request, next="/cobbler_web/eventlog/%s" % str(event))
   event_info = remote.get_events()
   if not event_info.has_key(event):
      return HttpResponse("event not found")

   data       = event_info[event]
   eventname  = data[0]
   eventtime  = data[1]
   eventstate = data[2]
   eventlog   = remote.get_event_log(event)

   t = get_template('eventlog.tmpl')
   vars = {
      'eventlog'   : eventlog,
      'eventname'  : eventname,
      'eventstate' : eventstate,
      'eventid'    : event,
      'eventtime'  : eventtime,
      'version'    : remote.extended_version(request.session['token'])['version'],
      'username'  : username
   }
   html = t.render(RequestContext(request,vars))
   return HttpResponse(html)

# ======================================================================

def random_mac(request, virttype="xenpv"):
   """
   Used in an ajax call to fill in a field with a mac address.
   """
   # FIXME: not exposed in UI currently
   if not test_user_authenticated(request): return login(request)
   random_mac = remote.get_random_mac(virttype, request.session['token'])
   return HttpResponse(random_mac)

# ======================================================================

@require_POST
@csrf_protect
def sync(request):
   """
   Runs 'cobbler sync' from the API when the user presses the sync button.
   """
   if not test_user_authenticated(request): return login(request, next="/cobbler_web/sync")
   remote.background_sync({"verbose":"True"},request.session['token'])
   return HttpResponseRedirect("/cobbler_web/task_created")

# ======================================================================

@require_POST
@csrf_protect
def reposync(request):
   """
   Syncs all repos that are configured to be synced.
   """
   if not test_user_authenticated(request): return login(request, next="/cobbler_web/reposync")
   remote.background_reposync({ "names":"", "tries" : 3},request.session['token'])
   return HttpResponseRedirect("/cobbler_web/task_created")

# ======================================================================

@require_POST
@csrf_protect
def hardlink(request):
   """
   Hardlinks files between repos and install trees to save space.
   """
   if not test_user_authenticated(request): return login(request, next="/cobbler_web/hardlink")
   remote.background_hardlink({},request.session['token'])
   return HttpResponseRedirect("/cobbler_web/task_created")

# ======================================================================

@require_POST
@csrf_protect
def replicate(request):
   """
   Replicate configuration from the central cobbler server, configured
   in /etc/cobbler/settings (note: this is uni-directional!)

   FIXME: this is disabled because we really need a web page to provide options for
   this command.

   """
   #settings = remote.get_settings()
   #options = settings # just load settings from file until we decide to ask user (later?)
   #remote.background_replicate(options, request.session['token'])
   if not test_user_authenticated(request): return login(request, next="/cobbler_web/replicate")
   return HttpResponseRedirect("/cobbler_web/task_created")

# ======================================================================

def __names_from_dicts(loh,optional=True):
   """
   Tiny helper function.
   Get the names out of an array of hashes that the remote interface returns.
   """
   results = []
   if optional:
      results.append("<<None>>")
   for x in loh:
      results.append(x["name"])
   results.sort()
   return results

# ======================================================================

@csrf_protect
def generic_edit(request, what=None, obj_name=None, editmode="new"):

   """
   Presents an editor page for any type of object.
   While this is generally standardized, systems are a little bit special.
   """
   target = ""
   if obj_name != None:
       target = "/%s" % obj_name
   if not test_user_authenticated(request): return login(request, next="/cobbler_web/%s/edit%s" % (what,target))

   obj = None

   settings = remote.get_settings()

   child = False
   if what == "subprofile":
      what = "profile"
      child = True
   

   if not obj_name is None:
      editable = remote.check_access_no_fail(request.session['token'], "modify_%s" % what, obj_name)
      obj = remote.get_item(what, obj_name, True)
   #
   #   if obj.has_key('ctime'):
   #      obj['ctime'] = time.ctime(obj['ctime'])
   #   if obj.has_key('mtime'):
   #      obj['mtime'] = time.ctime(obj['mtime'])

   else:
       editable = remote.check_access_no_fail(request.session['token'], "new_%s" % what, None)
       obj = None


   interfaces = {}
   if what == "system":
       if obj:
           interfaces = obj.get("interfaces",{})
       else:
           interfaces = {}

   fields = get_fields(what, child, obj)

   # populate some select boxes
   # FIXME: we really want to just populate with the names, right?
   if what == "profile":
      if (obj and obj["parent"] not in (None,"")) or child:
         __tweak_field(fields, "parent", "choices", __names_from_dicts(remote.get_profiles()))
      else:
         __tweak_field(fields, "distro", "choices", __names_from_dicts(remote.get_distros()))
      __tweak_field(fields, "repos", "choices",     __names_from_dicts(remote.get_repos()))
   elif what == "system":
      __tweak_field(fields, "profile", "choices",      __names_from_dicts(remote.get_profiles()))
      __tweak_field(fields, "image", "choices",        __names_from_dicts(remote.get_images(),optional=True))
   elif what == "mgmtclass":
        __tweak_field(fields, "packages", "choices", __names_from_dicts(remote.get_packages()))
        __tweak_field(fields, "files", "choices",    __names_from_dicts(remote.get_files()))

   if what in ("distro","profile","system"):
       __tweak_field(fields, "mgmt_classes", "choices", __names_from_dicts(remote.get_mgmtclasses(),optional=False))

   # if editing save the fields in the session for comparison later
   if editmode == "edit":
       request.session['%s_%s' % (what,obj_name)] = fields

   t = get_template('generic_edit.tmpl')
   inames = interfaces.keys()
   inames.sort()
   html = t.render(RequestContext(request,{
       'what'            : what, 
       'fields'          : fields, 
       'subobject'       : child,
       'editmode'        : editmode, 
       'editable'        : editable,
       'interfaces'      : interfaces,
       'interface_names' : inames,
       'interface_length': len(inames),
       'version'         : remote.extended_version(request.session['token'])['version'],
       'username'        : username,
       'name'            : obj_name
   }))

   return HttpResponse(html)

# ======================================================================

@require_POST
@csrf_protect
def generic_save(request,what):

    """
    Saves an object back using the cobbler API after clearing any 'generic_edit' page.
    """
    if not test_user_authenticated(request): return login(request, next="/cobbler_web/%s/list" % what)

    # load request fields and see if they are valid
    editmode  = request.POST.get('editmode', 'edit')
    obj_name  = request.POST.get('name', "")    
    subobject = request.POST.get('subobject', "False")  
  
    if subobject == "False":
       subobject = False
    else:
       subobject = True

    if obj_name == "":
        return error_page(request,"Required field name is missing")
              
    prev_fields = []
    if request.session.has_key("%s_%s" % (what,obj_name)) and editmode == "edit":
        prev_fields = request.session["%s_%s" % (what,obj_name)]

    # grab the remote object handle
    # for edits, fail in the object cannot be found to be edited
    # for new objects, fail if the object already exists
    if editmode == "edit":
        if not remote.has_item(what, obj_name):
            return error_page(request,"Failure trying to access item %s, it may have been deleted." % (obj_name))
        obj_id = remote.get_item_handle( what, obj_name, request.session['token'] )
    else:
        if remote.has_item(what, obj_name):
            return error_page(request,"Could not create a new item %s, it already exists." % (obj_name))
        obj_id = remote.new_item( what, request.session['token'] )

    # walk through our fields list saving things we know how to save
    fields = get_fields(what, subobject)

    for field in fields:

        if field['name'] == 'name' and editmode == 'edit':
            # do not attempt renames here
            continue
        elif field['name'].startswith("*"):
            # interface fields will be handled below
            continue
        else:
            # check and see if the value exists in the fields stored in the session
            prev_value = None
            for prev_field in prev_fields:
                if prev_field['name'] == field['name']:
                    prev_value = prev_field['value']
                    break

            value = request.POST.get(field['name'],None)
            # Checkboxes return the value of the field if checked, otherwise None
            # convert to True/False
            if field["html_element"] == "checkbox":
                if value==field['name']:
                    value=True
                else:
                    value=False

            # Multiselect fields are handled differently
            if field["html_element"] == "multiselect":
                values=request.POST.getlist(field['name'])
                value=[]
                if '<<inherit>>' in values:
                    value='<<inherit>>'
                else:
                    for single_value in values:
                        if single_value != "<<None>>":
                            value.insert(0,single_value)

            if value != None:
                if value == "<<None>>":
                    value = ""
                if value is not None and (not subobject or field['name'] != 'distro') and value != prev_value:
                    try:
                        remote.modify_item(what,obj_id,field['name'],value,request.session['token'])
                    except Exception, e:
                        return error_page(request, str(e))                

    # special handling for system interface fields
    # which are the only objects in cobbler that will ever work this way
    if what == "system":
        interface_field_list = []
        for field in fields:
            if field['name'].startswith("*"):
                field = field['name'].replace("*","")
                interface_field_list.append(field)
        interfaces = request.POST.get('interface_list', "").split(",")
        for interface in interfaces:
            if interface == "":
                continue
            ifdata = {}
            for item in interface_field_list:
                ifdata["%s-%s" % (item,interface)] = request.POST.get("%s-%s" % (item,interface), "")
            ifdata=utils.strip_none(ifdata)
            # FIXME: I think this button is missing.
            present  = request.POST.get("present-%s" % interface, "") 
            original = request.POST.get("original-%s" % interface, "") 
            try:
                if present == "0" and original == "1":
                    remote.modify_system(obj_id, 'delete_interface', interface, request.session['token'])
                elif present == "1":
                    remote.modify_system(obj_id, 'modify_interface', ifdata, request.session['token'])
            except Exception, e:
                return error_page(request, str(e))

    try:
        remote.save_item(what, obj_id, request.session['token'], editmode)
    except Exception, e:
        return error_page(request, str(e))

    return HttpResponseRedirect('/cobbler_web/%s/list' % what)


# ======================================================================
# Login/Logout views

def test_user_authenticated(request):
    global remote
    global username
    global url_cobbler_api

    if url_cobbler_api is None:
        url_cobbler_api = utils.local_get_cobbler_api_url()

    remote = xmlrpclib.Server(url_cobbler_api, allow_none=True)

    # if we have a token, get the associated username from
    # the remote server via XMLRPC. We then compare that to 
    # the value stored in the session.  If everything matches up,
    # the user is considered successfully authenticated
    if request.session.has_key('token') and request.session['token'] != '':
        try:
            if remote.token_check(request.session['token']):
                token_user = remote.get_user_from_token(request.session['token'])
                if request.session.has_key('username') and request.session['username'] == token_user:
                    username = request.session['username']
                    return True
        except:
            # just let it fall through to the 'return False' below
            pass
    return False

@csrf_protect
def login(request, next=None):
    return render_to_response('login.tmpl', RequestContext(request,{'next':next}))

@require_POST
@csrf_protect
def do_login(request):
    global remote
    global username
    global url_cobbler_api

    username = request.POST.get('username', '').strip()
    password = request.POST.get('password', '')
    nextsite = request.POST.get('next',None)

    if url_cobbler_api is None:
        url_cobbler_api = utils.local_get_cobbler_api_url()

    remote = xmlrpclib.Server(url_cobbler_api, allow_none=True)

    try:
        token = remote.login(username, password)
    except: 
        token = None

    if token:
        request.session['username'] = username
        request.session['token'] = token
        if nextsite:
           return HttpResponseRedirect(nextsite)
        else:
           return HttpResponseRedirect("/cobbler_web")
    else:
        return login(request,nextsite)

@require_POST
@csrf_protect
def do_logout(request):
    request.session['username'] = ""
    request.session['token'] = ""
    return HttpResponseRedirect("/cobbler_web")<|MERGE_RESOLUTION|>--- conflicted
+++ resolved
@@ -815,11 +815,10 @@
     for k in skeys:
         results.append([k,settings[k]])
 
-<<<<<<< HEAD
     t = get_template('settings.tmpl')
     html = t.render(RequestContext(request,{
          'settings' : results,
-         'version'  : remote.version(request.session['token']),
+         'version'  : remote.extended_version(request.session['token'])['version'],
          'username' : username,
     }))
     return HttpResponse(html)
@@ -848,7 +847,7 @@
         'subobject'       : False,
         'editmode'        : 'edit',
         'editable'        : True,
-        'version'         : remote.version(request.session['token']),
+        'version'         : remote.extended_version(request.session['token'])['version'],
         'username'        : username,
         'name'            : setting_name,
     }))
@@ -873,15 +872,6 @@
         return error_page(request,"There was an error saving the setting")
 
     return HttpResponseRedirect("/cobbler_web/setting/list")
-=======
-   t = get_template('settings.tmpl')
-   html = t.render(RequestContext(request,{
-        'settings' : results,
-        'version'  : remote.extended_version(request.session['token'])['version'],
-        'username' : username,
-   }))
-   return HttpResponse(html)
->>>>>>> 9befd7be
 
 # ======================================================================
 
