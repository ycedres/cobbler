--- conflicted
+++ resolved
@@ -2,11 +2,7 @@
 Summary: Boot server configurator
 Name: cobbler
 AutoReq: no
-<<<<<<< HEAD
 Version: 1.3.0
-=======
-Version: 1.2.5
->>>>>>> 404add6b
 Release: 1%{?dist}
 Source0: %{name}-%{version}.tar.gz
 License: GPLv2+
@@ -232,15 +228,13 @@
 
 %changelog
 
-<<<<<<< HEAD
-* Mon Sep 15 2008 Michael DeHaan <mdehaan@redhat.com> - 1.3.0-1
+* Fri Sep 26 2008 Michael DeHaan <mdehaan@redhat.com> - 1.3.0-1
 - Upstream changes (see CHANGELOG)
 - added sample.seed file
 - added /usr/bin/cobbler-ext-nodes
-=======
+
 * Fri Sep 26 2008 Michael DeHaan <mdehaan@redhat.com> - 1.2.5-1
 - Upstream changes (see CHANGELOG)
->>>>>>> 404add6b
 
 * Mon Sep 08 2008 Michael DeHaan <mdehaan@redhat.com> - 1.2.4-1
 - Rebuild
@@ -249,7 +243,6 @@
 - Upstream changes (see CHANGELOG)
 
 * Fri Sep 05 2008 Michael DeHaan <mdehaan@redhat.com> - 1.2.2-1
->>>>>>> master:cobbler.spec
 - Upstream changes (see CHANGELOG)
 
 * Tue Sep 02 2008 Michael DeHaan <mdehaan@redhat.com> - 1.2.1-1
