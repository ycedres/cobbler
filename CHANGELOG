--- conflicted
+++ resolved
@@ -1,14 +1,12 @@
 Cobbler CHANGELOG
 (all entries mdehaan@redhat.com unless noted otherwise)
 
-<<<<<<< HEAD
 - Wed May 27 2008 - 1.1.0
 - start devel branch
-=======
+
 - Thr May 28 2008 - 1.0.1
 - Fix misformatted warning in "check"
 - Do not own tftpboot
->>>>>>> 59ecc2eb
 
 - Wed May 27 2008 - 1.0.0
 - Merge devel branch onto master, this is 1.0
